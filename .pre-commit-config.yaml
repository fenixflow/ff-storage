# Pre-commit hooks for fenix-packages monorepo
# Install with: pre-commit install
# Run manually: pre-commit run --all-files

repos:
  # General file checks
  - repo: https://github.com/pre-commit/pre-commit-hooks
    rev: v4.5.0
    hooks:
      - id: trailing-whitespace
      - id: end-of-file-fixer
      - id: check-yaml
      - id: check-added-large-files
        args: ["--maxkb=1000"]
      - id: check-toml
      - id: check-json
      - id: check-merge-conflict
      - id: debug-statements
      - id: mixed-line-ending

<<<<<<< HEAD
  # Python linting and formatting with Ruff
=======
  # Python linting with Ruff
>>>>>>> e034a7b8
  - repo: https://github.com/astral-sh/ruff-pre-commit
    rev: v0.3.4
    hooks:
      - id: ruff
        args: ["--fix", "--exit-non-zero-on-fix"]
      - id: ruff-format

  # Python type checking with mypy (optional, can be slow)
  # - repo: https://github.com/pre-commit/mirrors-mypy
  #   rev: v1.9.0
  #   hooks:
  #     - id: mypy
  #       additional_dependencies: [types-all]
  #       args: ['--ignore-missing-imports']

  # Security checks (disabled due to false positives on parameterized SQL)
  # - repo: https://github.com/PyCQA/bandit
  #   rev: 1.7.8
  #   hooks:
  #     - id: bandit
  #       args: ['-ll', '--skip', 'B101']  # Skip assert_used test
  #       files: '^(ff-storage|ff-logger)/src/.*\.py$'

  # Run pytest tests for each package
  - repo: local
    hooks:
      - id: pytest
        name: pytest
        entry: bash -c 'unset VIRTUAL_ENV && (cd ff-storage && uv run pytest tests/ -q || true) && (cd ff-logger && uv run pytest tests/ -q || true) && (cd ff-cli && uv run pytest tests/ -q || true) && (cd ff-parsers && uv run pytest tests/ -q || true)'
        language: system
        files: '\.(py)$'
        pass_filenames: false
        # Tests are allowed to fail for now but should be fixed to save CI/CD minutes

# Configuration for specific tools
default_language_version:
  python: python3

# Run hooks on these file patterns
files: '^(ff-storage|ff-logger|ff-cli|ff-parsers)/.*\.(py|yaml|yml|toml|json)$'

# Exclude patterns
exclude: |
  (?x)^(
    .*\.egg-info/.*|
    .*/__pycache__/.*|
    .*\.pyc$|
    .*\.pyo$|
    .*/build/.*|
    .*/dist/.*|
    .*/\.venv/.*|
    .*/venv/.*|
    .*/node_modules/.*
  )$<|MERGE_RESOLUTION|>--- conflicted
+++ resolved
@@ -18,11 +18,7 @@
       - id: debug-statements
       - id: mixed-line-ending
 
-<<<<<<< HEAD
-  # Python linting and formatting with Ruff
-=======
   # Python linting with Ruff
->>>>>>> e034a7b8
   - repo: https://github.com/astral-sh/ruff-pre-commit
     rev: v0.3.4
     hooks:
